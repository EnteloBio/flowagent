--- conflicted
+++ resolved
@@ -7,22 +7,18 @@
 from pathlib import Path
 from typing import Any, Dict, List, Optional, Tuple
 
-<<<<<<< HEAD
 import networkx as nx
 import openai
 from openai import AsyncOpenAI
 
 from ..config.settings import Settings
-=======
-from ..config.settings import settings
->>>>>>> 85f76f5a
 from ..utils import file_utils
 from ..utils.logging import get_logger
 
+# Initialize settings
+settings = Settings()
+
 logger = get_logger(__name__)
-
-settings = Settings()
-
 
 class LLMInterface:
     """Interface for LLM-based workflow generation."""
@@ -344,7 +340,7 @@
 
         # Remove any "json" language identifier
         if response.lower().startswith("json"):
-            response = response[4:].trip()
+            response = response[4:].strip()
 
         return response.strip()
 
