--- conflicted
+++ resolved
@@ -1,12 +1,10 @@
-"""Command line interface for Cognomic."""
+"""CLI interface for Cognomic."""
 
 import asyncio
 import logging
-import click
 import json
 import sys
 from pathlib import Path
-<<<<<<< HEAD
 from typing import List, Dict, Any
 import click
 import uvicorn
@@ -23,10 +21,25 @@
 
 logger = logging.getLogger(__name__)
 
-@click.group()
-def cli():
-    """Cognomic CLI."""
-    pass
+@click.group(invoke_without_command=True)
+@click.pass_context
+def cli(ctx):
+    """Cognomic: A modern framework for RNA-seq analysis.
+    
+    Example commands:
+    
+    1. Run a workflow:
+       cognomic prompt "Analyze RNA-seq data using Kallisto..."
+    
+    2. Analyze results:
+       cognomic prompt "analyze workflow results" --analysis-dir=results
+    
+    3. Start web interface:
+       cognomic serve
+    """
+    if ctx.invoked_subcommand is None:
+        click.echo(ctx.get_help())
+        sys.exit(1)
 
 @cli.command()
 @click.argument('prompt')
@@ -35,275 +48,43 @@
 @click.option('--resume/--no-resume', default=False, help='Resume workflow from checkpoint')
 @click.option('--save-report/--no-save-report', default=True, help='Save analysis report to file')
 def prompt(prompt: str, checkpoint_dir: str = None, analysis_dir: str = None, resume: bool = False, save_report: bool = True):
-=======
-from typing import Optional, Tuple
-
-from .core.workflow_manager import WorkflowManager
-from .utils.logging import get_logger
-from .analysis.report_generator import ReportGenerator
-
-# Configure logging to show debug messages
-logging.basicConfig(level=logging.DEBUG,
-                   format='%(asctime)s [%(levelname)s] %(name)s - %(message)s')
-logger = get_logger(__name__)
-
-async def run_both_analyses(analysis_dir: Path, prompt: str) -> Tuple[str, dict]:
-    """Run both report generator and agent-based analysis in parallel."""
-    # Create both analyzers
-    report_gen = ReportGenerator()
-    workflow_manager = WorkflowManager()
+    """Execute a workflow or analyze results based on natural language prompt.
     
-    # Run both analyses in parallel
-    report_task = asyncio.create_task(
-        report_gen.generate_analysis_report(analysis_dir, query=prompt)
-    )
+    Examples:
     
-    # Load workflow results for agent analysis
-    workflow_results_path = analysis_dir / "workflow_results.json"
-    if workflow_results_path.exists():
-        with open(workflow_results_path) as f:
-            workflow_results = json.load(f)
-        agent_task = asyncio.create_task(
-            workflow_manager.analyze_results(workflow_results)
-        )
-    else:
-        agent_task = None
-    
-    # Wait for both to complete
-    report = await report_task
-    agent_analysis = await agent_task if agent_task else None
-    
-    return report, agent_analysis
-
-@click.command()
-@click.argument('prompt')
-@click.option('--analysis-dir', type=click.Path(exists=True), help='Directory containing workflow results to analyze')
-@click.option('--format', type=click.Choice(['text', 'json', 'html']), default='text', 
-              help='Output format for analysis')
-@click.option('--debug/--no-debug', default=False, help='Enable debug logging')
-def run(prompt: str, analysis_dir: Optional[str] = None, format: str = 'text', debug: bool = False):
->>>>>>> 85f76f5a
-    """Run Cognomic workflow or analyze results.
-    
-    There are two main modes:
-    
-    1. Run a workflow:
-<<<<<<< HEAD
-       cognomic prompt "run rna-seq analysis" --checkpoint-dir=workflow_state
-=======
-       cognomic "run rna-seq analysis"
->>>>>>> 85f76f5a
+    1. Run RNA-seq analysis:
+       cognomic prompt "Analyze RNA-seq data in my fastq.gz files using Kallisto. 
+       The fastq files are in current directory and I want to use Homo_sapiens.GRCh38.cdna.all.fa 
+       as reference. Generate QC reports and save everything in results/rna_seq_analysis." 
+       --checkpoint-dir workflow_state
        
-    2. Analyze existing results:
-       cognomic prompt "run analyze workflow results" --analysis-dir=results
+    2. Analyze results:
+       cognomic prompt "analyze workflow results" --analysis-dir=results
     """
     try:
-        if debug:
-            logging.getLogger().setLevel(logging.DEBUG)
+        if analysis_dir:
+            # Run analysis workflow
+            results = asyncio.run(analyze_workflow(prompt, Path(analysis_dir), save_report))
+            click.echo(results)
+        else:
+            # Run normal workflow
+            results = asyncio.run(run_workflow(prompt, checkpoint_dir, resume))
+            click.echo(results)
             
-        # Check if this is an analysis request - either explicit "analyze" or when analysis_dir is provided
-        is_analysis = "analyze" in prompt.lower() or analysis_dir is not None
-            
-        if is_analysis and analysis_dir:
-            logger.info(f"Starting analysis of results in directory: {analysis_dir}")
-            
-            # Run both analyses
-            report, agent_analysis = asyncio.run(
-                run_both_analyses(Path(analysis_dir), prompt)
-            )
-            
-            if format == 'json':
-                # Combine both analyses into one JSON output
-                combined_report = {
-                    "file_analysis": report,
-                    "agent_analysis": agent_analysis
-                }
-                click.echo(json.dumps(combined_report, indent=2))
-            elif format == 'html':
-                # Convert markdown report to HTML
-                try:
-                    import markdown2
-                    html_content = markdown2.markdown(
-                        report,
-                        extras=['tables', 'fenced-code-blocks']
-                    )
-                    
-                    # Add agent analysis if available
-                    if agent_analysis and agent_analysis["status"] == "success":
-                        agent_report = agent_analysis["report"]
-                        agent_html = f"""
-                        <h2>Agent-Based Analysis</h2>
-                        <div class="section">
-                            <h3>Overall Assessment</h3>
-                            <ul>
-                                <li>Quality: {agent_report["overall_assessment"]["quality_summary"]}</li>
-                                <li>Quantification: {agent_report["overall_assessment"]["quantification_summary"]}</li>
-                                <li>Technical: {agent_report["overall_assessment"]["technical_summary"]}</li>
-                            </ul>
-                            
-                            <h3>Issues</h3>
-                            <ul>
-                                {"".join(f'<li class="severity-{issue["severity"]}">{issue["description"]}</li>' for issue in agent_report["issues"])}
-                            </ul>
-                            
-                            <h3>Recommendations</h3>
-                            <ul>
-                                {"".join(f'<li>{rec}</li>' for rec in agent_report["recommendations"])}
-                            </ul>
-                        </div>
-                        """
-                        html_content += agent_html
-                    
-                    # Add CSS styling
-                    html_content = f"""
-                    <html>
-                    <head>
-                        <style>
-                            body {{ font-family: Arial, sans-serif; margin: 20px; }}
-                            .section {{ margin: 20px 0; }}
-                            .severity-high {{ color: red; }}
-                            .severity-medium {{ color: orange; }}
-                            .severity-low {{ color: blue; }}
-                        </style>
-                    </head>
-                    <body>
-                        {html_content}
-                    </body>
-                    </html>
-                    """
-                    
-                    click.echo(html_content)
-                except ImportError:
-                    click.echo("markdown2 package required for HTML output")
-                    sys.exit(1)
-            else:
-                # Text output - show both analyses
-                click.echo("\nFile-Based Analysis:")
-                click.echo("===================")
-                click.echo(report)
-                
-                if agent_analysis and agent_analysis["status"] == "success":
-                    click.echo("\n\nAgent-Based Analysis:")
-                    click.echo("====================")
-                    agent_report = agent_analysis["report"]
-                    
-                    click.echo("\nOverall Assessment:")
-                    click.echo(f"- quality_summary: {agent_report['overall_assessment']['quality_summary']}")
-                    click.echo(f"- quantification_summary: {agent_report['overall_assessment']['quantification_summary']}")
-                    click.echo(f"- technical_summary: {agent_report['overall_assessment']['technical_summary']}")
-                    
-                    if agent_report["issues"]:
-                        click.echo("\nIssues:")
-                        for issue in agent_report["issues"]:
-                            click.echo(f"[{issue['severity'].upper()}] {issue['description']}")
-                    
-                    if agent_report["recommendations"]:
-                        click.echo("\nRecommendations:")
-                        for i, rec in enumerate(agent_report["recommendations"], 1):
-                            click.echo(f"{i}. {rec}")
-        else:
-            # Run workflow with analysis
-            workflow_manager = WorkflowManager()
-            results = asyncio.run(workflow_manager.execute_workflow(prompt))
-            
-            if results["workflow_results"]["status"] == "success":
-                click.echo("✓ Workflow completed successfully!")
-                
-                # Show analysis
-                if "analysis" in results and results["analysis"]["status"] == "success":
-                    if format == 'json':
-                        click.echo(json.dumps(results["analysis"]["report"], indent=2))
-                    elif format == 'html':
-                        html_report = _generate_html_report(results["analysis"]["report"])
-                        output_path = Path("analysis_report.html")
-                        with open(output_path, 'w') as f:
-                            f.write(html_report)
-                        click.echo(f"Analysis report saved to: {output_path}")
-                    else:
-                        click.echo("\nAnalysis Report:")
-                        click.echo("===============")
-                        
-                        # Overall Assessment
-                        click.echo("\nOverall Assessment:")
-                        for component, summary in results["analysis"]["report"]["overall_assessment"].items():
-                            click.echo(f"- {component}: {summary}")
-                        
-                        # Issues
-                        if results["analysis"]["report"]["issues"]:
-                            click.echo("\nIssues Found:")
-                            for issue in results["analysis"]["report"]["issues"]:
-                                severity = issue.get("severity", "unknown").upper()
-                                click.echo(f"[{severity}] {issue.get('description')}")
-                        
-                        # Recommendations
-                        if results["analysis"]["report"]["recommendations"]:
-                            click.echo("\nRecommendations:")
-                            for i, rec in enumerate(results["analysis"]["report"]["recommendations"], 1):
-                                click.echo(f"{i}. {rec}")
-            else:
-                click.echo("✗ Workflow failed!")
-                if "error" in results["workflow_results"]:
-                    click.echo(f"Error: {results['workflow_results']['error']}")
-                    
     except Exception as e:
         logger.error(f"Operation failed: {str(e)}")
         sys.exit(1)
 
-<<<<<<< HEAD
 @cli.command()
 @click.option('--host', default='0.0.0.0', help='Host to bind the server to')
 @click.option('--port', default=8000, help='Port to bind the server to')
 def serve(host: str, port: int):
-    """Serve the Cognomic HTTP API."""
+    """Start the Cognomic web interface.
+    
+    Example:
+    cognomic serve --port 8080
+    """
     start_server(host, port)
 
 if __name__ == "__main__":
-    cli()
-=======
-def _generate_html_report(report: dict) -> str:
-    """Generate HTML report from analysis results."""
-    # Basic HTML report template
-    return f"""
-    <html>
-        <head>
-            <title>Cognomic Analysis Report</title>
-            <style>
-                body {{ font-family: Arial, sans-serif; margin: 40px; }}
-                .section {{ margin: 20px 0; }}
-                .issue {{ padding: 10px; margin: 5px 0; border-radius: 5px; }}
-                .high {{ background-color: #ffe6e6; }}
-                .medium {{ background-color: #fff3e6; }}
-                .low {{ background-color: #e6ffe6; }}
-            </style>
-        </head>
-        <body>
-            <h1>Cognomic Analysis Report</h1>
-            
-            <div class="section">
-                <h2>Overall Assessment</h2>
-                {''.join(f"<p><strong>{k}:</strong> {v}</p>" 
-                        for k, v in report['overall_assessment'].items())}
-            </div>
-            
-            <div class="section">
-                <h2>Issues</h2>
-                {''.join(f"<div class='issue {issue.get('severity', 'low')}'>"
-                        f"<strong>{issue.get('severity', '').upper()}:</strong> "
-                        f"{issue.get('description')}</div>"
-                        for issue in report['issues'])}
-            </div>
-            
-            <div class="section">
-                <h2>Recommendations</h2>
-                <ol>
-                    {''.join(f"<li>{rec}</li>" 
-                            for rec in report['recommendations'])}
-                </ol>
-            </div>
-        </body>
-    </html>
-    """
-
-if __name__ == '__main__':
-    run()
->>>>>>> 85f76f5a
+    cli()