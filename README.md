# Cognomic 1.0

An advanced multi-agent framework for automating complex bioinformatics workflows.

## Features

- **Workflow Automation**: Seamlessly automate RNA-seq, ChIP-seq, single-cell analysis, and Hi-C processing
- **Multi-Agent Architecture**: Distributed, fault-tolerant system with specialized agents
- **Dynamic Adaptation**: Real-time workflow optimization and error recovery
- **Enterprise-Grade Security**: Robust authentication, encryption, and audit logging
- **Advanced Monitoring**: Real-time metrics, alerts, and performance tracking
- **Scalable Performance**: Distributed processing and efficient resource management
- **Extensible Design**: Easy integration of new tools and workflows
- **Comprehensive Logging**: Detailed audit trails and debugging information

## Installation

```bash
# Clone the repository
git clone https://github.com/cribbslab/cognomic.git
cd cognomic

# Create and activate the conda environment:
conda env create -f conda/environment/environment.yml
conda activate cognomic

pip install .

# Verify installation of key components, e.g.:
kallisto version
fastqc --version
multiqc --version
cognomic --help
```

## Quick Start

1. Set up your environment:
```bash
# Copy the environment template
cp .env.example .env

# Edit .env with your settings
```

2. Run a CLI workflow:
```bash
# Basic workflow execution
<<<<<<< HEAD
cognomic prompt "run rna-seq analysis" --checkpoint-dir=workflow_state

# Resume a failed workflow
cognomic prompt "run rna-seq analysis" --checkpoint-dir=workflow_state --resume
=======
cognomic "Analyze RNA-seq data in my fastq.gz files using Kallisto. The fastq files are in current directory and I want to use Homo_sapiens.GRCh38.cdna.all.fa as reference. The data is single ended. Generate QC reports and save everything in results/rna_seq_analysis." 

# Resume a failed workflow
cognomic "Analyze RNA-seq data in my fastq.gz files using Kallisto. The fastq files are in current directory and I want to use Homo_sapiens.GRCh38.cdna.all.fa as reference. The data is single ended. Generate QC reports and save everything in results/rna_seq_analysis." --checkpoint-dir=workflow_state --resume
>>>>>>> 85f76f5a
```

3. Analyze workflow results:
```bash
# Generate analysis report
cognomic prompt "analyze workflow results" --analysis-dir=results

# Generate report without saving to file
cognomic prompt "analyze workflow results" --analysis-dir=results --no-save-report
```

4. Run a chatbot workflow on a local web server:
```bash
# Start server.
cognomic serve --host 0.0.0.0 --port 8000
```


5. View chatbot in browser. Note the different port is correct:
```bash
open http://0.0.0.0:8080
```

## OpenAI Model Configuration

Cognomic uses OpenAI's language models for workflow generation and analysis. Different operations have different model requirements:

1. **Workflow Generation** (`gpt-3.5-turbo` or better)
   - Basic workflow creation and execution can use `gpt-3.5-turbo`
   - Set in your `.env` file:
   ```bash
   OPENAI_MODEL=gpt-3.5-turbo
   ```

2. **Report Generation** (`gpt-4-turbo-preview` recommended)
   - For comprehensive analysis and insights, use `gpt-4-turbo-preview`
   - This model provides better reasoning and analysis capabilities
   - Set in your `.env` file:
   ```bash
   OPENAI_MODEL=gpt-4-turbo-preview
   ```

Example configurations:

1. For workflow execution:
```bash
# Set model in .env
OPENAI_MODEL=gpt-3.5-turbo

# Run workflow
cognomic "Analyze RNA-seq data in my fastq.gz files using Kallisto. The fastq files are in current directory and I want to use Homo_sapiens.GRCh38.cdna.all.fa as reference. The data is single ended. Generate QC reports and save everything in results/rna_seq_analysis."
```

2. For report generation:
```bash
# Set model in .env
OPENAI_MODEL=gpt-4-turbo-preview

# Generate comprehensive analysis
cognomic "analyze workflow results" --analysis-dir=results
```

You can also set the model temporarily using environment variables:
```bash
# For one-time report generation with gpt-4-turbo-preview
OPENAI_MODEL=gpt-4-turbo-preview cognomic "analyze workflow results" --analysis-dir=results
```

## HPC Configuration

Cognomic supports High-Performance Computing (HPC) execution, with built-in support for SLURM, SGE, and TORQUE systems. The HPC settings can be configured through environment variables or in your `.env` file.

### Basic HPC Settings

```bash
# HPC Configuration
EXECUTOR_TYPE=hpc           # Use HPC executor instead of local
HPC_SYSTEM=slurm           # Options: slurm, sge, torque
HPC_QUEUE=all.q            # Your HPC queue name
HPC_DEFAULT_MEMORY=4G      # Default memory allocation
HPC_DEFAULT_CPUS=1         # Default CPU cores
HPC_DEFAULT_TIME=60        # Default time limit in minutes
```

### Resource Management

Cognomic automatically manages HPC resources with sensible defaults that can be overridden:

1. **Memory Management**
   - Default: 4GB per job
   - Override with `HPC_DEFAULT_MEMORY`
   - Supports standard memory units (G, M, K)

2. **CPU Allocation**
   - Default: 1 CPU per job
   - Override with `HPC_DEFAULT_CPUS`
   - Automatically scales based on task requirements

3. **Queue Selection**
   - Default queue: "all.q"
   - Override with `HPC_QUEUE`
   - Queue-specific resource limits are respected

### Using HPC Execution

To run a workflow on your HPC system:

1. Basic execution:
```bash
cognomic "Your workflow description" --executor hpc
```

2. Specify custom resource requirements:
```bash
cognomic "Your workflow description" --executor hpc --memory 32G --threads 16
```

The system will automatically:
- Submit jobs to the appropriate queue
- Handle job dependencies
- Manage resource allocation
- Monitor job status
- Provide detailed logging

## Analysis Reports

The Cognomic analysis report functionality provides comprehensive insights into your workflow outputs. It analyzes quality metrics, alignment statistics, and expression data to generate actionable recommendations.

### Running Analysis Reports

```bash
# Basic analysis
cognomic "analyze workflow results" --analysis-dir=/path/to/workflow/output

# Focus on specific aspects
cognomic "analyze quality metrics" --analysis-dir=/path/to/workflow/output
cognomic "analyze alignment rates" --analysis-dir=/path/to/workflow/output
cognomic "analyze expression data" --analysis-dir=/path/to/workflow/output
```

The analyzer will recursively search for relevant files in your analysis directory, including:
- FastQC outputs
- MultiQC reports
- Kallisto results
- Log files

### Report Components

The analysis report includes:

1. **Summary**
   - Number of files analyzed
   - QC metrics processed
   - Issues found
   - Recommendations

2. **Quality Control Analysis**
   - FastQC metrics and potential issues
   - Read quality distribution
   - Adapter contamination levels
   - Sequence duplication rates

3. **Alignment Analysis**
   - Overall alignment rates
   - Unique vs multi-mapped reads
   - Read distribution statistics

4. **Expression Analysis**
   - Gene expression levels
   - TPM distributions
   - Sample correlations

5. **Recommendations**
   - Quality improvement suggestions
   - Parameter optimization tips
   - Technical issue resolutions

### Report Output

By default, the analysis report is:
1. Displayed in the console
2. Saved as a markdown file (`analysis_report.md`) in your analysis directory

To only view the report without saving:
```bash
cognomic "analyze workflow results" --analysis-dir=results --no-save-report
```

## Architecture

Cognomic 1.0 implements a modern, distributed architecture:

- **Core Engine**: Orchestrates workflow execution and agent coordination
- **Agent System**: Specialized agents for planning, execution, and monitoring
- **Knowledge Base**: Vector database for storing and retrieving domain knowledge
- **Security Layer**: Comprehensive security features and access control
- **API Layer**: RESTful and GraphQL APIs for integration
- **Monitoring System**: Real-time metrics and alerting

<<<<<<< HEAD
## Development

```bash
# Run tests
python -m pytest

# Run type checking
python -m mypy .

# Run linting
python -m ruff check .

# Format code
python -m black .
python -m isort .
```

## Building Documentation

Cognomic uses MkDocs for documentation. To build the documentation locally, follow these steps:

1. Build the documentation:
```bash
mkdocs build
```

2. Serve the documentation locally to view it in your browser:
```bash
mkdocs serve
```

The documentation will be available at `http://127.0.0.1:8000`.

=======
>>>>>>> 85f76f5a
## Contributing

1. Fork the repository
2. Create a feature branch
3. Make your changes
4. Run tests and linting
5. Submit a pull request

## License

MIT License - see LICENSE file for details

## Citation

If you use Cognomic in your research, please cite:

```bibtex
@software{cognomic2025,
  title={Cognomic: An Advanced Multi-Agent Framework for Bioinformatics Workflows},
  author={Cribbs Lab},
  year={2025},
  url={https://github.com/cribbslab/cognomic}
}

```

## Version Compatibility

Cognomic automatically handles version compatibility for Kallisto indices:

1. **Version Checking**
   - Checks Kallisto version before index creation
   - Validates index compatibility using `kallisto inspect`
   - Stores version information in workflow metadata

2. **Error Prevention**
   - Detects version mismatches before execution
   - Provides detailed error messages for incompatible indices
   - Suggests resolution steps for version conflicts

3. **Metadata Management**
   - Tracks index versions across workflows
   - Maintains compatibility information
   - Enables reproducible analyses

### Updating the Environment

To update your conda environment with new dependencies:

```bash
conda env update -f conda/environment/environment.yml
```

### Managing Multiple Environments

For development or testing, you can create a separate environment:

```bash
conda env create -f conda/environment/environment.yml -n cognomic-dev

```

### Basic Usage

```bash
# Local execution
cognomic "Analyze RNA-seq data in my fastq.gz files using Kallisto"

# SLURM cluster execution
cognomic --executor cgat "Analyze RNA-seq data in my fastq.gz files using Kallisto"
```

### Advanced Usage

1. Resume a failed workflow:
```bash
cognomic --resume --checkpoint-dir workflow_state "Your workflow prompt"
```

2. Specify custom resource requirements:
```bash
<<<<<<< HEAD
python -m cognomic.cli --executor cgat --memory 32G --threads 16 "Your workflow prompt"
```
=======
cognomic --executor cgat --memory 32G --threads 16 "Your workflow prompt"
>>>>>>> 85f76f5a
<|MERGE_RESOLUTION|>--- conflicted
+++ resolved
@@ -46,17 +46,10 @@
 2. Run a CLI workflow:
 ```bash
 # Basic workflow execution
-<<<<<<< HEAD
 cognomic prompt "run rna-seq analysis" --checkpoint-dir=workflow_state
 
 # Resume a failed workflow
 cognomic prompt "run rna-seq analysis" --checkpoint-dir=workflow_state --resume
-=======
-cognomic "Analyze RNA-seq data in my fastq.gz files using Kallisto. The fastq files are in current directory and I want to use Homo_sapiens.GRCh38.cdna.all.fa as reference. The data is single ended. Generate QC reports and save everything in results/rna_seq_analysis." 
-
-# Resume a failed workflow
-cognomic "Analyze RNA-seq data in my fastq.gz files using Kallisto. The fastq files are in current directory and I want to use Homo_sapiens.GRCh38.cdna.all.fa as reference. The data is single ended. Generate QC reports and save everything in results/rna_seq_analysis." --checkpoint-dir=workflow_state --resume
->>>>>>> 85f76f5a
 ```
 
 3. Analyze workflow results:
@@ -256,7 +249,6 @@
 - **API Layer**: RESTful and GraphQL APIs for integration
 - **Monitoring System**: Real-time metrics and alerting
 
-<<<<<<< HEAD
 ## Development
 
 ```bash
@@ -290,8 +282,6 @@
 
 The documentation will be available at `http://127.0.0.1:8000`.
 
-=======
->>>>>>> 85f76f5a
 ## Contributing
 
 1. Fork the repository
@@ -373,9 +363,4 @@
 
 2. Specify custom resource requirements:
 ```bash
-<<<<<<< HEAD
-python -m cognomic.cli --executor cgat --memory 32G --threads 16 "Your workflow prompt"
-```
-=======
-cognomic --executor cgat --memory 32G --threads 16 "Your workflow prompt"
->>>>>>> 85f76f5a
+python -m cognomic.cli --executor cgat --memory 32G --threads 16 "Your workflow prompt"