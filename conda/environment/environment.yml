name: cognomic
channels:
  - conda-forge
  - bioconda
dependencies:
  # Python and core dependencies
  - python=3.11
  - pip
  - setuptools
  - wheel
  
  # Bioinformatics tools
  - kallisto=0.46.1
  - fastqc=0.12.1
  - multiqc=1.14
  - samtools=1.17
  - trim-galore=0.6.10
  - trimmomatic=0.39
  - star=2.7.10b
  - subread=2.0.6
  - hisat2=2.2.1
  
  # SLURM and cluster support
  - drmaa=0.7.9
  - cgatcore=0.6.7
  
  # Python packages
  - networkx=3.0
  - pydantic=2.2.0
  - pydantic-settings=2.1.0
  - python-dotenv=1.0.0
  - typing-extensions=4.11.0
  - pyyaml=6.0.0
  - rich=13.0.0
  - pandas=2.0.0
  - numpy=1.24.0
  - scipy=1.10.0
  - mkdocs=1.6.0
  - mkdocstrings=0.28.0
  - mkdocstrings-python=1.16.0
  - mkdocs-material=9.5.0
  - fastapi=0.115.0
  - uvicorn=0.32.0
  
  # Development tools
  - pytest=7.3.1
  - black=23.3.0
  - flake8=6.0.0
  - mypy=1.3.0
  
  # Additional dependencies via pip
  - pip:
    - openai>=1.0.0
<<<<<<< HEAD
    - cgatcore>=0.6.7  # Also install via pip for latest version
    - click>=8.1.0
    - aiohttp>=3.11.0
    - open-webui>=0.5.0
=======
    - cgatcore>=0.6.7  
    - asyncio>=3.4.3
    - pydantic-settings
    - h5py
>>>>>>> 85f76f5a
<|MERGE_RESOLUTION|>--- conflicted
+++ resolved
@@ -8,17 +8,17 @@
   - pip
   - setuptools
   - wheel
+  - h5py
   
   # Bioinformatics tools
-  - kallisto=0.46.1
-  - fastqc=0.12.1
-  - multiqc=1.14
-  - samtools=1.17
-  - trim-galore=0.6.10
-  - trimmomatic=0.39
-  - star=2.7.10b
-  - subread=2.0.6
-  - hisat2=2.2.1
+  - kallisto
+  - fastqc
+  - multiqc
+  - samtools
+  - trim-galore
+  - trimmomatic
+  - subread
+  - hisat2
   
   # SLURM and cluster support
   - drmaa=0.7.9
@@ -50,15 +50,8 @@
   
   # Additional dependencies via pip
   - pip:
-    - openai>=1.0.0
-<<<<<<< HEAD
+    - openai>=1.0.0 
     - cgatcore>=0.6.7  # Also install via pip for latest version
     - click>=8.1.0
     - aiohttp>=3.11.0
     - open-webui>=0.5.0
-=======
-    - cgatcore>=0.6.7  
-    - asyncio>=3.4.3
-    - pydantic-settings
-    - h5py
->>>>>>> 85f76f5a
